--- conflicted
+++ resolved
@@ -161,12 +161,9 @@
     <Content Include="Readme.md" />
   </ItemGroup>
   <ItemGroup>
-<<<<<<< HEAD
     <Folder Include="Deploy\Eclipse\" />
+    <Content Include="Console\Readme.md" />
     <Folder Include="Deploy\xCode\" />
-=======
-    <Content Include="Console\Readme.md" />
->>>>>>> 3f290abd
   </ItemGroup>
   <PropertyGroup Condition="'$(Configuration)' == 'iOS'">
     <TypeScriptModuleKind>commonjs</TypeScriptModuleKind>
